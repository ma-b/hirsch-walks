--- conflicted
+++ resolved
@@ -117,22 +117,13 @@
 function computeinc!(s::Spindle)
     s.inc = Vector{BitVector}(undef, nvertices(s))
 
-<<<<<<< HEAD
-    nf = Polyhedra.nhalfspaces(s.p)
+    nf = Polyhedra.nhalfspaces(s.P)
+    nh = Polyhedra.nhyperplanes(s.P)
 
     for v in eachindex(vertices(s))
         s.inc[v.value] = falses(nf)
         for f in Polyhedra.incidenthalfspaceindices(s.p, v)
-            s.inc[v.value][f.value] = true
-=======
-    nf = Polyhedra.nhalfspaces(s.P)
-    nh = Polyhedra.nhyperplanes(s.P)
-
-    for v in eachindex(vertices(s))
-        s.inc[v.value] = falses(nf)
-        for f in Polyhedra.incidenthalfspaceindices(s.P, v)
             s.inc[v.value][f.value - nh] = true  # TODO hacky
->>>>>>> 6693cf7c
         end
     end
 end
